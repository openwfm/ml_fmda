#!/bin/bash


#SBATCH --job-name=fmda_data
#SBATCH --partition=math-alderaan
#SBATCH --output=logs/fmda_data_%j.out
#SBATCH --ntasks=2
#SBATCH --mem=16G

# Control script to build datasets for fuel moisture models
# Given time range and spatial domain,
# get all FMC from RAWS and join HRRR weather data from same period
# save to target directory
# NOTE: expect UTC times, see example
# NOTE: intended to use with GACC bounding boxes, see rtma_cycler in wrfxpy for coords, but it should work with any bbox
# NOTE: executed python script organizes output by days. Minimum saved data is one full day, so it will pad out if only an hour is requested

if [ "$#" -ne 1 ]; then
    echo "Error: Expected exactly 1 arguments, but got $#."
    echo "Usage: $0 <config_file>"
    echo "Example: $0 etc/forecast_analysis_TEST.yaml"
    exit 1
fi

CONFIG_FILE="$1"
<<<<<<< HEAD

=======
>>>>>>> 10764477

# Set up environment
source ~/.bashrc
conda activate ml_fmda_data

export PYTHONUNBUFFERED=1
python -u src/ingest/get_fmda_data.py "$CONFIG_FILE"

<|MERGE_RESOLUTION|>--- conflicted
+++ resolved
@@ -23,10 +23,6 @@
 fi
 
 CONFIG_FILE="$1"
-<<<<<<< HEAD
-
-=======
->>>>>>> 10764477
 
 # Set up environment
 source ~/.bashrc
