# Functions to fit other moisture models, including ODE+KF and static

import numpy as np
import math
import copy
from abc import ABC, abstractmethod
import xgboost as xg
from xgboost import XGBRegressor
from sklearn.metrics import mean_squared_error
import pandas as pd
from sklearn.ensemble import RandomForestRegressor
from sklearn.linear_model import LinearRegression
from sklearn.preprocessing import MinMaxScaler, StandardScaler
import random
import os.path as osp
import sys
import warnings
from dateutil.relativedelta import relativedelta

# Set up project paths
# ~~~~~~~~~~~~~~~~~~~~~~~~~~~~~~~~~~~~~~~~~~~~~~~~~~~~~~~~
## We do this so the module can be imported from different locations
CURRENT_DIR = osp.abspath(__file__)
while osp.basename(CURRENT_DIR) != "ml_fmda":
    CURRENT_DIR = osp.dirname(CURRENT_DIR)
PROJECT_ROOT = CURRENT_DIR
CODE_DIR = osp.join(PROJECT_ROOT, "src")
sys.path.append(CODE_DIR)
CONFIG_DIR = osp.join(PROJECT_ROOT, "etc")

# Read Project Module Code
# ~~~~~~~~~~~~~~~~~~~~~~~~~~~~~~~~~~~~~~~~~~~~~~~~~~~~~~~~
from utils import Dict, time_range, read_yml, print_dict_summary, is_consecutive_hours, read_pkl
from ingest.RAWS import get_stations, get_file_paths


# Read RAWS Metadata
# ~~~~~~~~~~~~~~~~~~~~~~~~~~~~~~~~~~~~~~~~~~~~~~~~~~~~~~~~
params_models = read_yml(osp.join(CONFIG_DIR, "params_models.yaml"))
raws_meta = read_yml(osp.join(CONFIG_DIR, "variable_metadata", "raws_metadata.yaml"))

# Update stash path. We do this here so it works if module called from different locations
raws_meta.update({'raws_stash_path': osp.join(PROJECT_ROOT, raws_meta['raws_stash_path'])})



# Climatology Method
#~~~~~~~~~~~~~~~~~~~~~~~~~~~~~~~~~~~~~~~~~~~~~~~~

clim_params = Dict(params_models["climatology"])

def time_to_climtimes(t, nyears = clim_params.nyears, ndays=clim_params.ndays):
    """
    Given a time, get the corresponding times that will be used for the climatology method.

    Arguments
        t : datetime
            Reference time for method
        nyears: int
            Number of years to look back for data
        ndays: int
            Number of days to bracket the target time, so t +/- ndays is the goal
    """      

    t_years = time_range(
        start = t - relativedelta(years = nyears),
        end = t,
        freq = pd.DateOffset(years=1)
    )

    # For each year, get range of days plus/minus ndays and append to running times object
    ts = []
    for ti in t_years:
        ti_minus_days = ti - relativedelta(days = ndays)
        ti_plus_days = ti + relativedelta(days = ndays)
        ti_grid = time_range(ti_minus_days, ti_plus_days, freq="1d")
        ts.extend(ti_grid)

    # Trim times based on before input time
    ts = np.array(ts)
    ts = ts[ts < t]
    
    return ts

def build_climatology(start, end, bbox, nyears=clim_params.nyears, ndays=clim_params.ndays, min_years = clim_params.min_years):
    
    # Helper Functions
    # def climtimes_df(start, end):
    #     times = time_range(start, end)
    #     clim_df = pd.DataFrame([time_to_climtimes(t) for t in times]).transpose()
    #     return clim_df
        
    def read_st_fm(path, st):
        try:
<<<<<<< HEAD
            print(f"Reading: {path}")
=======
            #print(f"Reading: {path}")
>>>>>>> 942dd2d8
            df = pd.read_pickle(path)  # Read the pickle file
        except (FileNotFoundError, ValueError):
            # warnings.warn(f"File not found: {path}", category=UserWarning) # TODO fix multiple calls to same read
            return pd.DataFrame({"STID": [st], "datetime": [pd.NaT], "fm10": [float("nan")]})

        
        result = df[df['STID'] == st]  # Filter rows for the specific stid
        
        # If `stid` is missing, add a row with NaNs for other columns
        if result.empty:
            # result = pd.DataFrame({"STID": [st], "datetime": [pd.NA], "fm10": [pd.NA]})
            result = pd.DataFrame({"STID": [st], "datetime": [pd.NaT], "fm10": [float("nan")]})
        return result
    
    def get_fm_data(st, file_paths):
        df_list = []
    
        for i, col in enumerate(file_paths.columns):
            dfi = pd.concat(
                file_paths[col].apply(lambda path: read_st_fm(path, st)).tolist(),
                ignore_index=True
            )
            # Keep only relevant columns and rename `fm10` to `fm_<i>`
            dfi = dfi[["fm10"]].rename(columns={"fm10": i})
            
            # Merge the dataframe on `STID` and `datetime` (by columns)
            df_list.append(dfi)
    
        combined_df = pd.concat(df_list, axis=1)
        return combined_df    
    def count_years(values_df, times_df):
        """
        Based on years in times_df, count number of non-nan values per year in values_df. 
        Result should be a count of the number of years of data with non-nan
        """
        counts = {
            col: times_df[values_df[col].notna()][col].nunique()
            for col in values_df.columns
        }
        counts = pd.Series(counts)
        return counts        

    # Retrieve data
    ## Note, many station IDs will be empty, the list of stids was for the entire bbox region in history
    print(f"Retrieving climatology data from {start} to {end}")
    print("Params for Climatology:")
    print(f"    Number of years to look back: {nyears}")
    print(f"    Number of days to bracked target hour: {ndays}")
    print(f"    Required number of years of data: {min_years}")

    # Get stations in bbox
    stids = get_stations(bbox)["stid"].to_numpy()    
    
    # Calculate times
    times = time_range(start, end)
    clim_df = pd.DataFrame([time_to_climtimes(t) for t in times]).transpose() 
    clim_df.columns = times
    climyears = clim_df.map(lambda x: x.year)


    print("******DEBUG*******")
    print(clim_df)


    # Get Stash File Paths 
<<<<<<< HEAD
    file_paths = {col: get_file_paths(clim_df[col].dropna()) for col in clim_df.columns}
=======
    file_paths = {col: get_file_paths(clim_df[col].dropna()) for col in clim_df.columns} # NOTE: NA's generated when mixing leap year times
>>>>>>> 942dd2d8
    file_paths = pd.DataFrame.from_dict(file_paths, orient='index').transpose()    
    
    clim_dict = {}
    for st in stids:
        df = get_fm_data(st, file_paths)
        df.columns = times
        clim_dict[st]={
            "climatology_data": df,
            "queried_times": time_range(start, end)
        }
    
    for st in clim_dict:
        df = clim_dict[st]["climatology_data"]
        years_count = count_years(df, climyears)
        clim_dict[st]["years_count"] = years_count
        fm = np.where(
            years_count>= 6, 
            df.mean(skipna=True),
            np.nan
        )
        clim_dict[st]["fm_forecast"] = fm          
    
    return clim_dict

def get_climatology_forecasts(clim_dict):
    # Get non-empty data and return df
    print("~"*75)
    sts = [*clim_dict.keys()]
    valid_ids = []
    rows = []
    for st in sts:
        dat = clim_dict[st]["fm_forecast"]
        if np.all(np.isnan(dat)):
            print(f"No forecast generated for station {st}, removing")
        else:
            rows.append(dat)
            valid_ids.append(st)
    
    df = pd.DataFrame(np.vstack(rows), index = valid_ids)
    df.columns = clim_dict[sts[0]]["queried_times"] 
    
    print("~"*75)
    print(f"Climatology forecasts of FMC built for {df.shape[0]} unique RAWS stations")

    return df
    
# ODE + Augmented Kalman Filter Code
#~~~~~~~~~~~~~~~~~~~~~~~~~~~~~~~~~~~~~~~~~~~~~~~~

def model_decay(m0,E,partials=0,T1=0.1,tlen=1):  
    # Arguments: 
    #   m0          fuel moisture content at start dimensionless, unit (1)
    #   E           fuel moisture eqilibrium (1)
    #   partials=0: return m1 = fuel moisture contents after time tlen (1)
    #           =1: return m1, dm0/dm0 
    #           =2: return m1, dm1/dm0, dm1/dE
    #           =3: return m1, dm1/dm0, dm1/dE dm1/dT1   
    #   T1          1/T, where T is the time constant approaching the equilibrium
    #               default 0.1/hour
    #   tlen        the time interval length, default 1 hour

    exp_t = np.exp(-tlen*T1)                  # compute this subexpression only once
    m1 = E + (m0 - E)*exp_t                   # the solution at end
    if partials==0:
        return m1
    dm1_dm0 = exp_t
    if partials==1:
        return m1, dm1_dm0          # return value and Jacobian
    dm1_dE = 1 - exp_t      
    if partials==2:
        return m1, dm1_dm0, dm1_dE 
    dm1_dT1 = -(m0 - E)*tlen*exp_t            # partial derivative dm1 / dT1
    if partials==3:
        return m1, dm1_dm0, dm1_dE, dm1_dT1       # return value and all partial derivatives wrt m1 and parameters
    raise('Bad arg partials')


def ext_kf(u,P,F,Q=0,d=None,H=None,R=None):
    """
    One step of the extended Kalman filter. 
    If there is no data, only advance in time.
    :param u:   the state vector, shape n
    :param P:   the state covariance, shape (n,n)
    :param F:   the model function, args vector u, returns F(u) and Jacobian J(u)
    :param Q:   the process model noise covariance, shape (n,n)
    :param d:   data vector, shape (m). If none, only advance in time
    :param H:   observation matrix, shape (m,n)
    :param R:   data error covariance, shape (n,n)
    :return ua: the analysis state vector, shape (n)
    :return Pa: the analysis covariance matrix, shape (n,n)
    """
    def d2(a):
        return np.atleast_2d(a) # convert to at least 2d array

    def d1(a):
        return np.atleast_1d(a) # convert to at least 1d array

    # forecast
    uf, J  = F(u)          # advance the model state in time and get the Jacobian
    uf = d1(uf)            # if scalar, make state a 1D array
    J = d2(J)              # if scalar, make jacobian a 2D array
    P = d2(P)              # if scalar, make Jacobian as 2D array
    Pf  = d2(J.T @ P) @ J + Q  # advance the state covariance Pf = J' * P * J + Q
    # analysis
    if d is None or not d.size :  # no data, no analysis
        return uf, Pf
    # K = P H' * inverse(H * P * H' + R) = (inverse(H * P * H' + R)*(H P))'
    H = d2(H)
    HP  = d2(H @ P)            # precompute a part used twice  
    K   = d2(np.linalg.solve( d2(HP @ H.T) + R, HP)).T  # Kalman gain
    # print('H',H)
    # print('K',K)
    res = d1(H @ d1(uf) - d)          # res = H*uf - d
    ua = uf - K @ res # analysis mean uf - K*res
    Pa = Pf - K @ d2(H @ P)        # analysis covariance
    return ua, d2(Pa)

### Define model function with drying, wetting, and rain equilibria

# Parameters
ode_params = Dict(params_models["ode"])
r0 = ode_params["r0"] # threshold rainfall [mm/h]
rs = ode_params["rs"] # saturation rain intensity [mm/h]
Tr = ode_params["Tr"] # time constant for rain wetting model [h]
S = ode_params["S"]   # saturation intensity [dimensionless]
T = ode_params["T"]   # time constant for wetting/drying

def model_moisture(m0,Eqd,Eqw,r,t=None,partials=0,T=10.0,tlen=1.0):
    # arguments:
    # m0         starting fuel moistureb (%s
    # Eqd        drying equilibrium      (%) 
    # Eqw        wetting equilibrium     (%)
    # r          rain intensity          (mm/h)
    # t          time
    # partials = 0, 1, 2
    # returns: same as model_decay
    #   if partials==0: m1 = fuel moisture contents after time 1 hour
    #              ==1: m1, dm1/dm0 
    #              ==2: m1, dm1/dm0, dm1/dE  
    
    
    if r > r0:
        # print('raining')
        E = S
        T1 =  (1.0 - np.exp(- (r - r0) / rs)) / Tr
    elif m0 <= Eqw: 
        # print('wetting')
        E=Eqw
        T1 = 1.0/T
    elif m0 >= Eqd:
        # print('drying')
        E=Eqd
        T1 = 1.0/T
    else: # no change'
        E = m0
        T1=0.0
    exp_t = np.exp(-tlen*T1)
    m1 = E + (m0 - E)*exp_t  
    dm1_dm0 = exp_t
    dm1_dE = 1 - exp_t
 
    if partials==0: 
        return m1
    if partials==1:
        return m1, dm1_dm0
    if partials==2:
        return m1, dm1_dm0, dm1_dE
    raise('bad partials')

def model_augmented(u0,Ed,Ew,r,t):
    # state u is the vector [m,dE] with dE correction to equilibria Ed and Ew at t
    # 
    m0, Ec = u0  # decompose state u0
    # reuse model_moisture(m0,Eqd,Eqw,r,partials=0):
    # arguments:
    # m0         starting fuel moistureb (1)
    # Ed         drying equilibrium      (1) 
    # Ew         wetting equilibrium     (1)
    # r          rain intensity          (mm/h)
    # partials = 0, 1, 2
    # returns: same as model_decay
    #   if partials==0: m1 = fuel moisture contents after time 1 hour
    #              ==1: m1, dm0/dm0 
    #              ==2: m1, dm1/dm0, dm1/dE 
    m1, dm1_dm0, dm1_dE  = model_moisture(m0,Ed + Ec, Ew + Ec, r, t, partials=2)
    u1 = np.array([m1,Ec])   # dE is just copied
    J =  np.array([[dm1_dm0, dm1_dE],
                   [0.     ,     1.]])
    return u1, J


# ### Default Uncertainty Matrices
# Q = np.array([[1e-3, 0.],
#             [0,  1e-3]]) # process noise covariance
# H = np.array([[1., 0.]])  # first component observed
# R = np.array([1e-3]) # data variance

# def run_augmented_kf(dat0,h2=None,hours=None, H=H, Q=Q, R=R):
#     dat = copy.deepcopy(dat0)
    
#     if h2 is None:
#         h2 = int(dat['h2'])
#     if hours is None:
#         hours = int(dat['hours'])
    
#     d = dat['y']
#     feats = dat['features_list']
#     Ed = dat['X'][:,feats.index('Ed')]
#     Ew = dat['X'][:,feats.index('Ew')]
#     rain = dat['X'][:,feats.index('rain')]
    
#     u = np.zeros((2,hours))
#     u[:,0]=[0.1,0.0]       # initialize,background state  
#     P = np.zeros((2,2,hours))
#     P[:,:,0] = np.array([[1e-3, 0.],
#                       [0.,  1e-3]]) # background state covariance

#     for t in range(1,h2):
#       # use lambda construction to pass additional arguments to the model 
#         u[:,t],P[:,:,t] = ext_kf(u[:,t-1],P[:,:,t-1],
#                                   lambda uu: model_augmented(uu,Ed[t],Ew[t],rain[t],t),
#                                   Q,d[t],H=H,R=R)
#       # print('time',t,'data',d[t],'filtered',u[0,t],'Ec',u[1,t])
#     for t in range(h2,hours):
#         u[:,t],P[:,:,t] = ext_kf(u[:,t-1],P[:,:,t-1],
#                                   lambda uu: model_augmented(uu,Ed[t],Ew[t],rain[t],t),
#                                   Q*0.0)
#       # print('time',t,'data',d[t],'forecast',u[0,t],'Ec',u[1,t])
#     return u


class ODE_FMC:
    def __init__(self, params=ode_params):
            
        # List of required keys
        required_keys = ['process_variance',
                         'data_variance',
                         'r0',
                         'rs',
                         'Tr',
                         'S',
                         'T']

        # Validate that all required keys are in params
        missing_keys = [key for key in required_keys if key not in params]
        if missing_keys:
            raise ValueError(f"Missing required keys in params: {missing_keys}")

        # Define params
        self.params = params
        process_variance = np.float_(params['process_variance'])
        self.Q = np.array([[process_variance, 0.],
                           [0., process_variance]])
        self.H = np.array([[1., 0.]]) # observation matrix
        self.R = np.array([np.float_(params['data_variance'])]) # data variance
        self.r0 = params["r0"]
        self.rs = params["rs"]
        self.Tr = params["Tr"]
        self.S = params["S"]
        self.T = params["T"]
        
    def run_model_single(self, dat, hours=72, h2=24):
        """
        Run ODE fuel moisture model on a single location. 
        
        hours : int
            Total hours to run model

        h2 : int
            Hour to turn off data assimilation and run in forecast mode
        
        """
        Q = self.Q
        R = self.R
        H = self.H
        
        fm = dat["data"]["fm"].to_numpy().astype(np.float64)
        Ed = dat["data"]["Ed"].to_numpy().astype(np.float64)
        Ew = dat["data"]["Ew"].to_numpy().astype(np.float64)
        rain = dat["data"]["rain"].to_numpy().astype(np.float64)

        u = np.zeros((2,hours))
        u[:,0]=[0.1,0.0]       # initialize,background state  
        P = np.zeros((2,2,hours))
        P[:,:,0] = np.array([[self.params['process_variance'], 0.],
                      [0.,  self.params['process_variance']]]) # background state covariance        
        
        # Run in spinup mode
        for t in range(1,h2):
          # use lambda construction to pass additional arguments to the model 
            u[:,t],P[:,:,t] = ext_kf(u[:,t-1],P[:,:,t-1],
                                    lambda uu: model_augmented(uu,Ed[t],Ew[t],rain[t],t),
                                    Q,d=fm[t],H=H,R=R)

        # Run in forecast mode
        for t in range(h2,hours):
            u[:,t],P[:,:,t] = ext_kf(u[:,t-1],P[:,:,t-1],
                                      lambda uu: model_augmented(uu,Ed[t],Ew[t],rain[t],t),
                                      Q*0.0)
          
        return u

    def run_dict(self, dict0, hours=72, h2=24):
        """
        Run model defined in run_model_single on a dictionary and return 3d array

        Returns
        --------
        u : ndarray
            state vector 3d array of dims (n_locations, timesteps, 2), where 2 dim response is FMC, Ec
        """
        u = []
        for st in dict0:
            assert is_consecutive_hours(dict0[st]["times"]), f"Input dictionary for station {st} has non-consecutive times"
            ui = self.run_model_single(dict0[st], hours=hours, h2=h2)
            u.append(ui.T) # transpose to get dimesion (timesteps, response_dim)

        u = np.stack(u, axis=0)
        
        return u

    def slice_fm_forecasts(self, u, h2=24):
        """
        Given output of run_model, slice array to get only FMC at forecast hours
        """

        return u[:, h2:, 0:1] # Using 0:1 keeps the dimensions, if just 0 it will drop
    
    def eval(self, u, fm):
        """
        Return RMSE of forecast u versus observed FMC
        """
        
        assert u.shape == fm.shape, "Arrays must have the same shape."
        # Reshape to 2D: (N * timesteps, features)
        fm2 = fm.reshape(-1, fm.shape[-1])
        u2 = u.reshape(-1, u.shape[-1])
        rmse = np.sqrt(mean_squared_error(u2, fm2))
    
        return rmse

    def run_model(self, dict0, hours=72, h2=24):
        """
        Put it all together
        """
    
        print(f"Running ODE + Kalman Filter with params:")
        print_dict_summary(self.params)
        
        # Get array of response
        fm_arrays = [dict0[loc]["data"]["fm"].values[h2:hours, np.newaxis] for loc in dict0]
        fm = np.stack(fm_arrays, axis=0)

        # Get forecasts
        preds = self.run_dict(dict0, hours=hours, h2=h2)
        m = self.slice_fm_forecasts(preds, h2 = h2)

        rmse = self.eval(m, fm)

        return m, rmse


# Static Models Code
#~~~~~~~~~~~~~~~~~~~~~~~~~~~~~~~~~~~~~~~~~~~~~~~~



class MLModel(ABC):
    def __init__(self, params: dict):
        self.params = Dict(params)
        if type(self) is MLModel:
            raise TypeError("MLModel is an abstract class and cannot be instantiated directly")
        super().__init__()

    def _filter_params(self, model_cls):
        """Filters out parameters that are not part of the model constructor."""
        model_params = self.params.copy()
        valid_keys = model_cls.__init__.__code__.co_varnames
        filtered_params = {k: v for k, v in model_params.items() if k in valid_keys}
        return filtered_params
        
    
    def fit(self, X_train, y_train, weights=None):
        print(f"Fitting {self.params.mod_type} with params {self.params}")
        self.model.fit(X_train, y_train, sample_weight=weights)  

    def predict(self, X):
        print(f"Predicting with {self.params.mod_type}")
        preds = self.model.predict(X)
        return preds
        
    # def eval(self, X_test, y_test):
    #     preds = self.predict(X_test)
    #     rmse = np.sqrt(mean_squared_error(y_test, preds))
    #     # rmse_ros = np.sqrt(mean_squared_error(ros_3wind(y_test), ros_3wind(preds)))
    #     print(f"Test RMSE: {rmse}")
    #     # print(f"Test RMSE (ROS): {rmse_ros}")
    #     return rmse

    def run_model(self, data_dict):
        """
        Wrapper to take custom data class and train & predict test data
        """

        self.fit(data_dict.X_train, data_dict.y_train)
        m = self.predict(data_dict.X_test)
        rmse = np.sqrt(mean_squared_error(m, data_dict.y_test))

        return m, rmse
        

xgb_params = Dict(params_models["xgb"])

class XGB(MLModel):
    def __init__(self, params: dict):
        super().__init__(params)
        model_params = self._filter_params(XGBRegressor) 
        self.model = XGBRegressor(**model_params)
        self.params['mod_type'] = "XGBoost"

    def predict(self, X):
        print("Predicting with XGB")
        preds = self.model.predict(X)
        return preds

lm_params = Dict(params_models["lm"])

class LM(MLModel):
    def __init__(self, params: dict):
        super().__init__(params)
        model_params = self._filter_params(LinearRegression)
        self.model = LinearRegression(**model_params)
        self.params['mod_type'] = "LinearRegression"<|MERGE_RESOLUTION|>--- conflicted
+++ resolved
@@ -92,11 +92,7 @@
         
     def read_st_fm(path, st):
         try:
-<<<<<<< HEAD
-            print(f"Reading: {path}")
-=======
             #print(f"Reading: {path}")
->>>>>>> 942dd2d8
             df = pd.read_pickle(path)  # Read the pickle file
         except (FileNotFoundError, ValueError):
             # warnings.warn(f"File not found: {path}", category=UserWarning) # TODO fix multiple calls to same read
@@ -156,17 +152,8 @@
     clim_df.columns = times
     climyears = clim_df.map(lambda x: x.year)
 
-
-    print("******DEBUG*******")
-    print(clim_df)
-
-
     # Get Stash File Paths 
-<<<<<<< HEAD
-    file_paths = {col: get_file_paths(clim_df[col].dropna()) for col in clim_df.columns}
-=======
     file_paths = {col: get_file_paths(clim_df[col].dropna()) for col in clim_df.columns} # NOTE: NA's generated when mixing leap year times
->>>>>>> 942dd2d8
     file_paths = pd.DataFrame.from_dict(file_paths, orient='index').transpose()    
     
     clim_dict = {}
