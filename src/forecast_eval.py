# Script to combine results from different models and analyze results
# Files organized by forecast period, read those in and summarize


import numpy as np
import sys
import os
import os.path as osp
import pickle
import pandas as pd
from sklearn.metrics import mean_squared_error
import re

# Set up project paths
# ~~~~~~~~~~~~~~~~~~~~~~~~~~~~~~~~~~~~~~~~~~~~~~~~~~~~~~~~
CURRENT_DIR = osp.dirname(osp.normpath(osp.abspath(__file__)))
PROJECT_ROOT = osp.dirname(osp.normpath(CURRENT_DIR))
sys.path.append(osp.join(PROJECT_ROOT, "src"))
CONFIG_DIR = osp.join(PROJECT_ROOT, "etc")

# Read Project Module Code
# ~~~~~~~~~~~~~~~~~~~~~~~~~~~~~~~~~~~~~~~~~~~~~~~~~~~~~~~~
from utils import Dict, read_pkl, read_yml, str2time, time_range


# Module Code
# ~~~~~~~~~~~~~~~~~~~~~~~~~~~~~~~~~~~~~~~~~~~~~~~~~~~~~~~~

def read_hdf_list(file_list, key):
    all_data = []
    for f in files:
        f_path = osp.join(f_dir, "forecast_outputs", f)
        rep = int(re.search(r'_(\d+)\.h5$', f).group(1))
        for key in key_list:
            df = pd.read_hdf(f_path, key=key)
            df = df.assign(rep=rep, Model=key)
            df = calc_errs(df) # add residuals 
            all_data.append(df)
    return pd.concat(all_data, ignore_index=True)

def calc_errs(df, pred_col="preds", true_col="fm"):
    """
    Adds residual, absolute error, and squared error columns to a DataFrame.

    Parameters:
    - df (pd.DataFrame): The DataFrame containing prediction and true value columns.
    - pred_col (str): Name of the column with predicted values. Default is "preds".
    - true_col (str): Name of the column with true/observed values. Default is "fm".

    Returns:
    - pd.DataFrame: The same DataFrame with new error columns added:
        'residual', 'abs_error', 'squared_error'
    """
    residual = df[true_col] - df[pred_col]
    df["residual"] = residual
    df["abs_error"] = residual.abs()
    df["squared_error"] = residual ** 2
    return df


def summary_table(df, group_vars, bound_vars="rep"):
    """
    """
    rep_metrics = (
        df.groupby(group_vars, sort=False)
          .agg(
              bias=("residual", "mean"),
              mse=("squared_error", "mean"),
              N=("residual", "size")
          )
          .reset_index()
    )
<<<<<<< HEAD

    #bias = (
    #    df.groupby(group_vars, sort=False)["residual"]
    #    .mean()
    #    .reset_index(name="bias")
    #)
    #mse = (
    #    df.groupby(group_vars, sort=False)["squared_error"]
    #    .mean()
    #    .reset_index(name="mse")
    #)
    #rep_metrics = pd.merge(bias, mse, on=group_vars)
    #group_vars.remove(bound_vars)
    #summary_stats = rep_metrics.groupby(group_vars, sort=False)[["bias", "mse"]].agg(["mean", "std"]).reset_index() 
    summary_stats = (
        rep_metrics
        .groupby([g for g in group_vars if g != "rep"], sort=False)
        .agg(
            bias_mean=("bias", "mean"),
            bias_std=("bias", "std"),
            mse_mean=("mse", "mean"),
            mse_std=("mse", "std"),
            N_total=("N", "sum"),
            N_mean=("N", "mean")
        )
        .reset_index()
    )    
    
    #if not type(bound_vars) is list:
    #    bound_vars = [bound_vars]
    #summary_stats.columns = group_vars + ["bias_mean", "bias_std", "mse_mean", "mse_std"]
=======
    mse = (
        df.groupby(group_vars, sort=False)["squared_error"]
        .mean()
        .reset_index(name="mse")
    )
    rep_metrics = pd.merge(bias, mse, on=group_vars)
    group_vars.remove(bound_vars)
    summary_stats = rep_metrics.groupby(group_vars, sort=False)[["bias", "mse"]].agg(["mean", "std"]).reset_index() 
    if not type(bound_vars) is list:
        bound_vars = [bound_vars]
    
    summary_stats.columns = group_vars + ["bias_mean", "bias_std", "rmse_mean", "rmse_std"]
    summary_stats["rmse_mean"] = np.sqrt(summary_stats["rmse_mean"])
    summary_stats["rmse_std"] = np.sqrt(summary_stats["rmse_std"])
>>>>>>> c99df3af
    return summary_stats


# Executed Code
# ~~~~~~~~~~~~~~~~~~~~~~~~~~~~~~~~~~~~~~~~~~~~~~~~~~~~~~~~

if __name__ == '__main__':

    if len(sys.argv) != 2:
        print(f"Invalid arguments. {len(sys.argv)} was given but 2 expected")
        print(f"User args: {sys.argv}")
        print(('Usage: %s <model_dir>' % sys.argv[0]))
        print("Example: python src/forecast_eval.py forecasts/fmc_forecast_test/")
        sys.exit(-1)

    f_dir = sys.argv[1]
    print(f"Evaluating forecast accuracy for forecast run in directory: {f_dir}")
    fconf = Dict(read_yml(osp.join(f_dir, "forecast_config.yaml")))
    out_dir = osp.join(f_dir, "error_analysis")
    os.makedirs(out_dir, exist_ok=True)

    # Read output files for forecast analysis run
    ## Get all files in outputs
    files = os.listdir(osp.join(f_dir, 'forecast_outputs'))
    files = sorted(files, key=lambda x: int(re.search(r'_(\d+)\.h5$', x).group(1))) # Sort by task number, shouldn't be necessary but for clarity
    ## Read and combine into dataframe, add indicator column for replication number from file name
    baselines = fconf.baselines
    if baselines is None: baselines = []
    key_list = ["rnn"] + baselines
    # key_list =["rnn", "ode", "xgb", "clim"]
    df = read_hdf_list(files, key_list)

    ## Combine all individual predictions so someone can easily reproduce summary tables that aggregate
    ## Add spatial info and calculate hour of dayi
    print(f"Combining and evaluating errors for forecast period:")
    print(f"    {fconf.f_start=}")
    print(f"    {fconf.f_end=}")

<<<<<<< HEAD
    # df = pd.concat([rnn, xgb, ode, clim], ignore_index=True)
    
    # df.to_hdf(osp.join(f_dir, "all_errors.h5"), key="all_errors") # too large to write with hdf

   
=======
    
>>>>>>> c99df3af
    ml_dict = read_pkl(osp.join(f_dir, "ml_data.pkl"))
    loc_df = pd.DataFrame.from_dict(
        {k: v["loc"] for k, v in ml_dict.items()},
        orient="index"
    )
    # Add overall predictor metrics
    df2 = pd.concat(
        [v["data"][fconf.features_list] for k, v in ml_dict.items()],
        ignore_index=True        
    )
    psummary = pd.DataFrame({
        "Variable": df2.columns,
        "Mean": df2.mean().values,
        "Low": df2.min().values,
        "High": df2.max().values
    })   
    print(f"Writing summary of all variables to: {osp.join(out_dir, 'all_variables_summary.csv')}")
    psummary.to_csv(osp.join(out_dir, "all_variables_summary.csv"), index=False)
    del ml_dict; del df2


    # Write df of RNN errors for more granular analysis
    df[df.Model == "rnn"].to_csv(osp.join(out_dir, "rnn_preds.csv"), index=False)

    # Data very big to write as h5, and only done as external double check on calculations. 
    # Use fperiod files directly for reproducing error calcs
    #print(f"Writing all forecast and errors to {osp.join(out_dir, 'all_errors.h5')}")
    #df.to_hdf(osp.join(out_dir, "all_errors.h5"), key="all_errors", mode="w", complib="blosc")
    loc_df.to_csv(osp.join(out_dir, "stid_locs.csv"), index=False)

    ## Overall Error, averaged over every hour, location, and replication
    ## Bounds from +/- 1std for replications
    table1 = summary_table(df, group_vars = ["Model", "rep"], bound_vars ="rep") 
    print(f"Writing overall error summary to {osp.join(out_dir, 'overall.csv')}")
    table1.to_csv(osp.join(out_dir, "overall.csv"), index=False)

    ## Error by Rain Flag, see config files for threshold used
    table_r = summary_table(df[df.Model == "rnn"], group_vars = ["Model", "rep", "rain_flag"], bound_vars ="rep")
    print(f"Writing by rain error summary to {osp.join(out_dir, 'by_rain.csv')}")
    table_r.to_csv(osp.join(out_dir, "by_rain.csv"), index=False)

    ## Error by Station, averaged over all times and replications. Bounds from reps
    table_st = summary_table(df, group_vars = ["Model", "stid", "rep"], bound_vars ="rep")
    print(f"Writing by station error summary to {osp.join(out_dir, 'by_stid.csv')}")
    table_st.to_csv(osp.join(out_dir, "by_stid.csv"), index=False)
    ## Error by hour of day (0-23)
    ## averaged over all stations and days and reps, fixed hour 0 at 00:00 UTC
    df["hod"] = pd.to_datetime(df.date_time).dt.hour
    table_hod = summary_table(df, group_vars = ["Model", "hod", "rep"], bound_vars ="rep")       
    print(f"Writing by hour of day error summary to {osp.join(out_dir, 'by_hod.csv')}")
    table_hod.to_csv(osp.join(out_dir, "by_hod.csv"), index=False)

    ## Error by hour & day, averaged over all stations and reps
    table_t = summary_table(df, group_vars = ["Model", "date_time", "rep"], bound_vars ="rep")
    print(f"Writing per date time error summary to {osp.join(out_dir, 'by_dt.csv')}")
    table_t.to_csv(osp.join(out_dir, "by_dt.csv"), index=False)



<|MERGE_RESOLUTION|>--- conflicted
+++ resolved
@@ -70,21 +70,6 @@
           )
           .reset_index()
     )
-<<<<<<< HEAD
-
-    #bias = (
-    #    df.groupby(group_vars, sort=False)["residual"]
-    #    .mean()
-    #    .reset_index(name="bias")
-    #)
-    #mse = (
-    #    df.groupby(group_vars, sort=False)["squared_error"]
-    #    .mean()
-    #    .reset_index(name="mse")
-    #)
-    #rep_metrics = pd.merge(bias, mse, on=group_vars)
-    #group_vars.remove(bound_vars)
-    #summary_stats = rep_metrics.groupby(group_vars, sort=False)[["bias", "mse"]].agg(["mean", "std"]).reset_index() 
     summary_stats = (
         rep_metrics
         .groupby([g for g in group_vars if g != "rep"], sort=False)
@@ -99,25 +84,6 @@
         .reset_index()
     )    
     
-    #if not type(bound_vars) is list:
-    #    bound_vars = [bound_vars]
-    #summary_stats.columns = group_vars + ["bias_mean", "bias_std", "mse_mean", "mse_std"]
-=======
-    mse = (
-        df.groupby(group_vars, sort=False)["squared_error"]
-        .mean()
-        .reset_index(name="mse")
-    )
-    rep_metrics = pd.merge(bias, mse, on=group_vars)
-    group_vars.remove(bound_vars)
-    summary_stats = rep_metrics.groupby(group_vars, sort=False)[["bias", "mse"]].agg(["mean", "std"]).reset_index() 
-    if not type(bound_vars) is list:
-        bound_vars = [bound_vars]
-    
-    summary_stats.columns = group_vars + ["bias_mean", "bias_std", "rmse_mean", "rmse_std"]
-    summary_stats["rmse_mean"] = np.sqrt(summary_stats["rmse_mean"])
-    summary_stats["rmse_std"] = np.sqrt(summary_stats["rmse_std"])
->>>>>>> c99df3af
     return summary_stats
 
 
@@ -156,15 +122,6 @@
     print(f"    {fconf.f_start=}")
     print(f"    {fconf.f_end=}")
 
-<<<<<<< HEAD
-    # df = pd.concat([rnn, xgb, ode, clim], ignore_index=True)
-    
-    # df.to_hdf(osp.join(f_dir, "all_errors.h5"), key="all_errors") # too large to write with hdf
-
-   
-=======
-    
->>>>>>> c99df3af
     ml_dict = read_pkl(osp.join(f_dir, "ml_data.pkl"))
     loc_df = pd.DataFrame.from_dict(
         {k: v["loc"] for k, v in ml_dict.items()},
