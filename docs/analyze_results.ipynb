--- conflicted
+++ resolved
@@ -46,11 +46,7 @@
     "from dateutil.relativedelta import relativedelta\n",
     "sys.path.append('../src')\n",
     "from utils import time_range, Dict, read_yml, read_pkl, print_dict_summary, str2time\n",
-<<<<<<< HEAD
-    "from viz import plot_one, make_st_map_interactive"
-=======
     "from viz import plot_styles, plot_one, make_st_map_interactive"
->>>>>>> 17622ce1
    ]
   },
   {
@@ -96,9 +92,6 @@
    "metadata": {},
    "outputs": [],
    "source": [
-<<<<<<< HEAD
-    "ml_data = read_pkl(osp.join(ml_forecast_dir, \"ml_data.pkl\"))"
-=======
     "# ml_data = read_pkl(osp.join(ml_forecast_dir, \"ml_data.pkl\"))"
    ]
   },
@@ -203,7 +196,6 @@
     "ax.set_xticklabels(df.date_time[[0, 12, 24, 36, 47]].dt.strftime(\"%Y-%m-%d\\n%H:%M\"), rotation=45)\n",
     "plt.tight_layout()\n",
     "plt.savefig(\"../outputs/loss.png\", dpi=600)"
->>>>>>> 17622ce1
    ]
   },
   {
@@ -221,7 +213,6 @@
    "execution_count": null,
    "id": "1bde3c6e-71bd-498f-9722-2509177ac8cf",
    "metadata": {},
-<<<<<<< HEAD
    "outputs": [],
    "source": [
     "sts.shape"
@@ -288,74 +279,6 @@
     "# y_mid = trendline(x_mid)\n",
     "# plt.text(x_mid, y_mid, f'$R^2$ = {r2:.3f}', color='red', fontsize=12, verticalalignment='bottom')\n",
     "\n",
-=======
-   "outputs": [],
-   "source": [
-    "sts.shape"
-   ]
-  },
-  {
-   "cell_type": "code",
-   "execution_count": null,
-   "id": "a08f680a-f7ff-4584-a7ff-95c31d1e23cd",
-   "metadata": {},
-   "outputs": [],
-   "source": [
-    "# All locations\n",
-    "# make_st_map_interactive(sts)"
-   ]
-  },
-  {
-   "cell_type": "code",
-   "execution_count": null,
-   "id": "e6ff99db-01dd-46f6-befc-9a418bc7e60c",
-   "metadata": {},
-   "outputs": [],
-   "source": [
-    "np.random.seed(20250509) # date of first run\n",
-    "sts[\"train\"] = np.random.choice([1, 0], size=len(sts), p=[0.8, 0.2])\n",
-    "\n",
-    "make_st_map_interactive(sts, color=\"train\", binary=True)"
-   ]
-  },
-  {
-   "cell_type": "code",
-   "execution_count": null,
-   "id": "2a9683bd-87a1-4b31-9fb0-4c452fe2c2fb",
-   "metadata": {},
-   "outputs": [],
-   "source": [
-    "df = by_st[by_st.Model == \"rnn\"].copy()\n",
-    "df[\"MSE\"] = df.loc[:,\"mse_mean\"]\n",
-    "# make_st_map_interactive(df, color=\"MSE\")"
-   ]
-  },
-  {
-   "cell_type": "code",
-   "execution_count": null,
-   "id": "f45ea35d-579d-4bea-a034-254754333816",
-   "metadata": {},
-   "outputs": [],
-   "source": [
-    "from sklearn.metrics import r2_score\n",
-    "\n",
-    "df = by_st[by_st.Model==\"rnn\"]\n",
-    "x = df['elev'].values\n",
-    "y = df['mse_mean'].values\n",
-    "plt.figure(figsize=(8, 6))\n",
-    "plt.scatter(x, y, marker='o')\n",
-    "\n",
-    "# # Fit linear trend line\n",
-    "# coeffs = np.polyfit(x, y, deg=1)\n",
-    "# trendline = np.poly1d(coeffs)\n",
-    "# y_pred = trendline(x)\n",
-    "# r2 = r2_score(y, y_pred)\n",
-    "# plt.plot(np.sort(x), trendline(np.sort(x)), color='red', label='Trend line')\n",
-    "# x_mid = np.median(x)\n",
-    "# y_mid = trendline(x_mid)\n",
-    "# plt.text(x_mid, y_mid, f'$R^2$ = {r2:.3f}', color='red', fontsize=12, verticalalignment='bottom')\n",
-    "\n",
->>>>>>> 17622ce1
     "\n",
     "plt.xlabel('Elevation')\n",
     "plt.ylabel('Mean Squared Error (MSE)')\n",
@@ -389,7 +312,6 @@
     "axs[0].set_ylabel(\"Residual (Observed - Predicted)\")\n",
     "axs[0].grid(True)\n",
     "axs[0].axhline(y=0, linestyle=\"dashed\", color=\"k\")\n",
-<<<<<<< HEAD
     "\n",
     "# Residual Histogram\n",
     "axs[1].hist(rnn.residual, bins=20, edgecolor=\"k\")\n",
@@ -454,23 +376,11 @@
    "metadata": {},
    "source": [
     "Plotting some good and bad examples based on by station error."
-=======
-    "\n",
-    "# Residual Histogram\n",
-    "axs[1].hist(rnn.residual, bins=20, edgecolor=\"k\")\n",
-    "axs[1].set_xlabel(\"Residual (Observed - Predicted)\")\n",
-    "axs[1].set_ylabel(\"Frequency\")\n",
-    "axs[1].grid(True)\n",
-    "\n",
-    "plt.tight_layout()\n",
-    "plt.savefig(osp.join(ml_forecast_dir, \"residuals.png\"))"
->>>>>>> 17622ce1
-   ]
-  },
-  {
-   "cell_type": "code",
-   "execution_count": null,
-<<<<<<< HEAD
+   ]
+  },
+  {
+   "cell_type": "code",
+   "execution_count": null,
    "id": "085aedd9-6b02-424d-9206-ff0aff48a2cb",
    "metadata": {},
    "outputs": [],
@@ -479,71 +389,6 @@
     "start = pd.to_datetime('2024-09-19 00:00:00+00:00')\n",
     "end = start + relativedelta(hours=48-1)\n",
     "\n",
-=======
-   "id": "5d009586-f698-45d9-9148-152bf57896b8",
-   "metadata": {},
-   "outputs": [],
-   "source": [
-    "fig, axs = plt.subplots(1, 2, figsize=(12, 4))\n",
-    "# Observed Histogram\n",
-    "axs[0].hist(rnn.fm, bins=42, color=\"#468a29\", edgecolor=\"k\")\n",
-    "axs[0].set_xlabel(\"Observed FMC (%)\")\n",
-    "axs[0].set_ylabel(\"Frequency\")\n",
-    "axs[0].grid(True)\n",
-    "axs[0].set_xlim(0,40)\n",
-    "\n",
-    "# Predicted Histogram\n",
-    "axs[1].hist(rnn.preds, bins=42, edgecolor=\"k\")\n",
-    "axs[1].set_xlabel(\"Predicted FMC (%)\")\n",
-    "axs[1].set_ylabel(\"Frequency\")\n",
-    "axs[1].grid(True)\n",
-    "axs[1].set_xlim(0,40)\n",
-    "plt.tight_layout()\n",
-    "plt.savefig(osp.join(ml_forecast_dir, \"fm_hist.png\"))"
-   ]
-  },
-  {
-   "cell_type": "code",
-   "execution_count": null,
-   "id": "a4a64bee-5480-46f7-afb6-82a627c3ffd2",
-   "metadata": {},
-   "outputs": [],
-   "source": [
-    "# Stratefying by \n",
-    "# Low (0-10) Medium (10-20) High (20-30) Very High (30+)\n",
-    "bins = [0, 10, 20, float('inf')]\n",
-    "labels = ['Low (0-10)', 'Medium (10-20)', 'High (20+)']\n",
-    "rnn[\"fm_level\"] = pd.cut(rnn[\"fm\"], bins=bins, labels=labels, right=False)\n",
-    "bias = rnn.groupby([\"rep\", \"fm_level\"], observed=True)[\"residual\"].agg(\"mean\")\n",
-    "summary = pd.merge(\n",
-    "    bias.groupby(\"fm_level\", observed=True).mean(),\n",
-    "    bias.groupby(\"fm_level\", observed=True).std(),\n",
-    "    on=\"fm_level\"\n",
-    ").reset_index()\n",
-    "summary.columns = [\"FMC Level\", \"Bias\", \"Std\"]\n",
-    "summary"
-   ]
-  },
-  {
-   "cell_type": "markdown",
-   "id": "b3444dc7-c623-44ec-a0c0-f2528f1ad359",
-   "metadata": {},
-   "source": [
-    "Plotting some good and bad examples based on by station error."
-   ]
-  },
-  {
-   "cell_type": "code",
-   "execution_count": null,
-   "id": "085aedd9-6b02-424d-9206-ff0aff48a2cb",
-   "metadata": {},
-   "outputs": [],
-   "source": [
-    "st = \"CPPC2\"\n",
-    "start = pd.to_datetime('2024-09-19 00:00:00+00:00')\n",
-    "end = start + relativedelta(hours=48-1)\n",
-    "\n",
->>>>>>> 17622ce1
     "df2 = rnn[rnn.stid == st]\n",
     "df2.loc[:,\"date_time\"] = pd.to_datetime(df2.date_time)\n",
     "df2 = df2[(df2.date_time >= start) & (df2.date_time <= end)]\n",
@@ -632,8 +477,6 @@
     "mse = df2.groupby(\"rep\")[\"squared_error\"].mean()\n",
     "print(f\"MSE for {st}:\")\n",
     "print(f\"    {mse.mean()}, ({mse.min()} to {mse.max()})\")"
-<<<<<<< HEAD
-=======
    ]
   },
   {
@@ -653,28 +496,11 @@
     "plt.legend(loc='upper left', bbox_to_anchor=(1, 0.5))\n",
     "plt.tight_layout()\n",
     "plt.savefig(osp.join(ml_forecast_dir, \"RLAS2_Feb824.png\"))"
->>>>>>> 17622ce1
-   ]
-  },
-  {
-   "cell_type": "code",
-   "execution_count": null,
-<<<<<<< HEAD
-   "id": "c652f935-79bb-4017-895a-3aec67d1d476",
-   "metadata": {},
-   "outputs": [],
-   "source": [
-    "mean_pred = df2.groupby([\"date_time\"]).preds.mean()\n",
-    "std = df2.groupby([\"date_time\"]).preds.std()\n",
-    "high = mean_pred + std\n",
-    "low = mean_pred - std\n",
-    "x = df2.date_time.unique()\n",
-    "plot_one(ml_data, st=st, m=mean_pred, start_time = start, end_time=end, title2=f\"MSE: {mse.mean().round(2)}\")\n",
-    "plt.fill_between(x, low, high, color=\"k\", alpha=0.2, label=rf\"$\\pm$ 1 std. ({df2.rep.unique().shape[0]} reps)\")\n",
-    "plt.legend(loc='upper left', bbox_to_anchor=(1, 0.5))\n",
-    "plt.tight_layout()\n",
-    "plt.savefig(osp.join(ml_forecast_dir, \"RLAS2_Feb824.png\"))"
-=======
+   ]
+  },
+  {
+   "cell_type": "code",
+   "execution_count": null,
    "id": "01476d12-c444-4a0a-843c-7a75373839bc",
    "metadata": {},
    "outputs": [],
@@ -692,30 +518,6 @@
    "metadata": {},
    "source": [
     "---"
->>>>>>> 17622ce1
-   ]
-  },
-  {
-   "cell_type": "code",
-   "execution_count": null,
-<<<<<<< HEAD
-   "id": "01476d12-c444-4a0a-843c-7a75373839bc",
-   "metadata": {},
-   "outputs": [],
-   "source": [
-    "fm = df2[df2.rep == 23].fm\n",
-    "delta0 = fm.iloc[0] - mean_pred.iloc[0]\n",
-    "print(f\"MSE for mean prediction: {mean_squared_error(mean_pred, fm)}\")\n",
-    "print(f\"Error at t=0: {delta0}\")\n",
-    "print(f\"MSE for translated mean prediction: {mean_squared_error(mean_pred+delta0, fm)}\")"
-   ]
-  },
-  {
-   "cell_type": "markdown",
-   "id": "507b0233-162e-4f6f-a50f-30019fbd1f76",
-   "metadata": {},
-   "source": [
-    "---"
    ]
   },
   {
@@ -733,20 +535,6 @@
     "df2.loc[:,\"date_time\"] = pd.to_datetime(df2.date_time)\n",
     "df2 = df2[(df2.date_time >= start) & (df2.date_time <= end)]\n",
     "\n",
-=======
-   "id": "4380cf9a-1988-445b-9a82-762e84c64da8",
-   "metadata": {},
-   "outputs": [],
-   "source": [
-    "st = \"C3SKI\"\n",
-    "start = pd.to_datetime('2024-10-19 00:00:00+00:00')\n",
-    "end = start + relativedelta(hours=48-1)\n",
-    "\n",
-    "df2 = rnn[rnn.stid == st]\n",
-    "df2.loc[:,\"date_time\"] = pd.to_datetime(df2.date_time)\n",
-    "df2 = df2[(df2.date_time >= start) & (df2.date_time <= end)]\n",
-    "\n",
->>>>>>> 17622ce1
     "mse = df2.groupby(\"rep\")[\"squared_error\"].mean()\n",
     "print(f\"MSE for {st}:\")\n",
     "print(f\"    {mse.mean()}, ({mse.min()} to {mse.max()})\")"
@@ -782,7 +570,6 @@
    "cell_type": "code",
    "execution_count": null,
    "id": "40ec17ff-84b9-4b62-9d5e-1ad7f75ba055",
-<<<<<<< HEAD
    "metadata": {},
    "outputs": [],
    "source": [
@@ -790,14 +577,6 @@
     "end = pd.to_datetime('2024-12-31 23:00:00+00:00')\n",
     "x = time_range(start, end)\n",
     "h2 = pd.to_datetime('2024-01-01 00:00:00+00:00')"
-=======
-   "metadata": {},
-   "outputs": [],
-   "source": [
-    "start = pd.to_datetime('2023-01-01 00:00:00+00:00')\n",
-    "end = pd.to_datetime('2024-12-31 23:00:00+00:00')\n",
-    "x = time_range(start, end)\n",
-    "h2 = pd.to_datetime('2024-01-01 00:00:00+00:00')"
    ]
   },
   {
@@ -808,18 +587,6 @@
    "outputs": [],
    "source": [
     "st_list = [\"CHRC2\", \"TT689\"]"
->>>>>>> 17622ce1
-   ]
-  },
-  {
-   "cell_type": "code",
-   "execution_count": null,
-<<<<<<< HEAD
-   "id": "10370de6-75fb-434d-9293-d4c33f1bed44",
-   "metadata": {},
-   "outputs": [],
-   "source": [
-    "st_list = [\"CHRC2\", \"TT689\"]"
    ]
   },
   {
@@ -829,12 +596,6 @@
    "metadata": {},
    "outputs": [],
    "source": [
-=======
-   "id": "c2a8fd8c-d250-4b78-be9f-03f5e90388bc",
-   "metadata": {},
-   "outputs": [],
-   "source": [
->>>>>>> 17622ce1
     "def p(st):\n",
     "    df2 = ml_data[st][\"data\"]\n",
     "    df2.loc[:,\"date_time\"] = pd.to_datetime(df2.date_time); df2 = df2.sort_values(\"date_time\")\n",
@@ -850,7 +611,6 @@
     "\n",
     "for st in st_list:\n",
     "    p(st)"
-<<<<<<< HEAD
    ]
   },
   {
@@ -873,44 +633,6 @@
    "source": [
     "# st = \"TT689\"\n",
     "# plot_one(ml_data, st=st, start_time = start, end_time=end, features=False)"
-=======
->>>>>>> 17622ce1
-   ]
-  },
-  {
-   "cell_type": "code",
-   "execution_count": null,
-<<<<<<< HEAD
-   "id": "75270b2f-2697-436a-b9d3-0f05f6e6a632",
-   "metadata": {},
-   "outputs": [],
-   "source": [
-    "# st = \"LKGC2\"\n",
-=======
-   "id": "4a6369c5-4933-419e-a0ad-b105f7539edd",
-   "metadata": {},
-   "outputs": [],
-   "source": [
-    "# st = \"CHRC2\"\n",
->>>>>>> 17622ce1
-    "# plot_one(ml_data, st=st, start_time = start, end_time=end, features=False)"
-   ]
-  },
-  {
-   "cell_type": "code",
-   "execution_count": null,
-<<<<<<< HEAD
-   "id": "74e59cec-16c6-43f4-8977-de0991be488e",
-   "metadata": {},
-   "outputs": [],
-   "source": [
-=======
-   "id": "791c3ac8-c6df-4aae-8fa8-b67a4a9b8f65",
-   "metadata": {},
-   "outputs": [],
-   "source": [
-    "# st = \"TT689\"\n",
-    "# plot_one(ml_data, st=st, start_time = start, end_time=end, features=False)"
    ]
   },
   {
@@ -931,7 +653,6 @@
    "metadata": {},
    "outputs": [],
    "source": [
->>>>>>> 17622ce1
     "# st = \"KRNK1\"\n",
     "# plot_one(ml_data, st=st, start_time = start, end_time=end, features=False)"
    ]
@@ -939,8 +660,6 @@
   {
    "cell_type": "markdown",
    "id": "af5f6818-7df6-4a72-95be-c31a97b8771e",
-<<<<<<< HEAD
-=======
    "metadata": {},
    "source": [
     "## Errors over Year\n",
@@ -952,34 +671,13 @@
    "cell_type": "code",
    "execution_count": null,
    "id": "c32c2bce-7609-4cf3-834a-a618dbeaf396",
->>>>>>> 17622ce1
-   "metadata": {},
-   "outputs": [],
-   "source": [
-<<<<<<< HEAD
-    "## Errors over Year\n",
-    "\n",
-    "Aggregate by month"
-=======
+   "metadata": {},
+   "outputs": [],
+   "source": [
     "df = by_dt\n",
     "df[\"date_time\"] = pd.to_datetime(df.date_time)\n",
     "df[\"month\"] = df.date_time.dt.month\n",
     "df = df.groupby([\"Model\", \"month\"]).mean().reset_index()"
->>>>>>> 17622ce1
-   ]
-  },
-  {
-   "cell_type": "code",
-   "execution_count": null,
-<<<<<<< HEAD
-   "id": "c32c2bce-7609-4cf3-834a-a618dbeaf396",
-   "metadata": {},
-   "outputs": [],
-   "source": [
-    "df = by_dt\n",
-    "df[\"date_time\"] = pd.to_datetime(df.date_time)\n",
-    "df[\"month\"] = df.date_time.dt.month\n",
-    "df = df.groupby([\"Model\", \"month\"]).mean().reset_index()"
    ]
   },
   {
@@ -989,12 +687,6 @@
    "metadata": {},
    "outputs": [],
    "source": [
-=======
-   "id": "a30efa45-c328-4d73-a1d7-4e6dad8570ae",
-   "metadata": {},
-   "outputs": [],
-   "source": [
->>>>>>> 17622ce1
     "# Plot each model\n",
     "plt.figure()\n",
     "for model in df[\"Model\"].unique():\n",
@@ -1138,7 +830,7 @@
    "name": "python",
    "nbconvert_exporter": "python",
    "pygments_lexer": "ipython3",
-   "version": "3.12.9"
+   "version": "3.12.2"
   }
  },
  "nbformat": 4,
